﻿using System;
using System.Collections.Generic;
using System.Linq;
using System.Text;
using System.Text.RegularExpressions;

namespace EllisWeb.Gematria
{
    /// <summary>
    /// The Gematria Calculator. Base for main functionality
    /// </summary>
    public static class Calculator
    {
        static Calculator()
        {
            ForceNumericStrictMode = false; // set the default
        }

        /// <summary>
        /// Calculates the gematria value for all Hebrew letters in the given string.
        /// Ignores all characters that are not Hebrew letters.
        /// </summary>
        /// <param name="sourceString">String to evaluate</param>
        /// <param name="gematriaType"><see cref="T:EllisWeb.Gematria.GematriaType"/> to use for calculation (defaults to Absolute)</param>
        /// <returns></returns>
        public static long GetGematriaValue(string sourceString, GematriaType gematriaType = GematriaType.Absolute)
        {
            if (string.IsNullOrEmpty(sourceString))
            {
                throw new ArgumentNullException("sourceString");
            }
            long value = 0;
            var dict = LookupFactory.GetDictionary(gematriaType);
            foreach (char c in sourceString)
            {
                if (dict.ContainsKey(c))
                {
                    value += dict[c];
                }
            }
            return value;
        }

        /// <summary>
        /// Should strict mode always be used when calculating numeric values (defaults to false). When set to true, 
        /// </summary>
        public static bool ForceNumericStrictMode { get; set; }

        private static readonly Dictionary<string, int> KnownNumericValues = new Dictionary<string, int>
                                                                             {
                                                                                 {"רחצ", 298},
                                                                                 {"ער", 270},
                                                                                 {"חי", 18}
                                                                             };

        /// <summary>
        /// Calculates the gematria value for a string that is intended to represent a number (example: a year in the Hebrew calendar or page in a Hebrew book).
        /// This function expects that the given string will contain only one word, and will throw an error if more than one word is included 
        /// (this is because a string of Hebrew characters representing a number will never consist of multiple words).
        /// Ignores non-Hebrew characters and punctuation in the given word. 
        /// </summary>
        /// <param name="sourceString">The string to evaluate</param>
        /// <param name="gematriaType"><see cref="T:EllisWeb.Gematria.GematriaType"/> to use for calculation (defaults to Absolute)</param>
        /// <param name="isStrictMode">
        /// Should the numeric gematria be evaluated with Strict Mode turned on. Defaults to the global setting 
        /// defined in <see cref="ForceNumericStrictMode"/>. When true this will throw a <see cref="FormatException"/> whenever the numbers at 
        /// the end of the string that are under 100 (ק) are not included in descending numeric order, and do not appear on the exceptions list.
        /// </param>
        /// <returns>Number equal to the numeric gematria value of the string provided</returns>
        /// <remarks>
        /// This function will infer the division between thousands-groupings of the number by using the following rule:
        /// Evaluate characters one at a time. It is expected that gematria values within a thousands-grouping will always be the same or equal to the previous value.
        /// If a value is encountered that is greater than the previous value, it signifies the start of a new thousands-grouping.
        /// </remarks>
        public static long GetNumericGematriaValue(string sourceString, GematriaType gematriaType = GematriaType.Absolute, bool? isStrictMode = null)
        {
            sourceString = sourceString.Trim();

            bool currentStrictMode = isStrictMode ?? ForceNumericStrictMode;
            if (currentStrictMode)
            {
                var stripped = StripSeparatorCharacters(sourceString);
                if (KnownNumericValues.ContainsKey(stripped))
                {
                    return KnownNumericValues[stripped];
                }
            }

            if (Regex.IsMatch(sourceString, @"[\s]"))
            {
                throw new ArgumentException("Source string contains more than one word", "sourceString");
            }

            var dict = LookupFactory.GetDictionary(gematriaType);

            List<List<int>> numberStacks = new List<List<int>>();
            var currentStack = new List<int>();
            numberStacks.Add(currentStack);

            int prevNum = 0;
            foreach (char c in sourceString)
            {
                if (dict.ContainsKey(c))
                {
                    int currentVal = dict[c];
                    if (currentVal > prevNum && currentStack.Any())
                    {
                        currentStack = new List<int>();
                        numberStacks.Add(currentStack);
                    }
                    currentStack.Add(currentVal);
                    prevNum = currentVal;
                }
            }

            // At this point, the first number stack is the highest thousands-grouping. Need to reverse them in order to go from lowest to highest when evaluating.
            numberStacks.Reverse();

            // Go through the number stacks. Multiply the sum of each stack by 1000^X where X is the zero-index value of the current stack
            int currentStackIndex = 0;
            long value = 0;
            bool inHundreds = false;
            long maxStackSum = 0;
            foreach (List<int> numberStack in numberStacks)
            {
                long stackSum = numberStack.Sum();
                if (currentStrictMode)
                {
                    numberStack.Reverse(); // need to reverse the current stack, in order to preserve the order of items being evaluated
                    foreach (var number in numberStack)
                    {
                        if (number >= 100)
                        {
                            inHundreds = true;
                        }
                        if (!inHundreds && number < maxStackSum)
                        {
                            throw new FormatException("In Strict Mode, trailing values less than 100 (ק) must appear in the proper order");
                        }
                        maxStackSum = Math.Max(maxStackSum, number);
                    }
                }
                var stackMultiplier = Math.Pow(1000, currentStackIndex++);
                var adjustedStackSum = Convert.ToInt64(stackSum * stackMultiplier);
                value += adjustedStackSum;
            }

            return value;
        }

        /// <summary>
        /// Convert a number into its Gematria Numeric representation
        /// this method is only a wrapper for the other overload which utilizes <see cref="GematriaOptions"/> class.
        /// </summary>
        /// <param name="number">The non-negative number to evaluate</param>
        /// <param name="includeSeparators">Should separators between thousands-groupings be included in the string that is returned</param>
        /// <param name="thousandsSeparator">Value to use separating between thousands-groupings. Defaults to a single quote (')</param>
        /// <param name="tensSeparator">Value to use separating between the tens and single digit letters. Defaults to a double quote (")</param>
        /// <example>
        /// 8 ==> ח
        /// 15 ==> ט"ו
        /// 245 ==> רמ"ה
        /// 5,767 ==> ה'תשס"ז
        /// 1,024,999 ==> א'כד'תתרצ"ט
        /// </example>
        /// <remarks>
        /// Will evaluate each thousands-grouping separately, inserting separators if needed.
        /// A value of 15 will always be represented as ט"ו and 16 will be represented as ט"ז, following Jewish custom. 
        /// </remarks>
        /// <returns>Gemtria Numeric representation of given number</returns>
        [Obsolete("Please use the other overload - ConvertToGematriaNumericString with GematriaOptions")]
        public static string ConvertToGematriaNumericString(long number, bool includeSeparators = true, char thousandsSeparator = '\'', char tensSeparator = '"')
        {
<<<<<<< HEAD
            return ConvertToGematriaNumericString(number, new GematriaOptions(){ 
                IncludeSeparators = includeSeparators,
                ThousandsSeparator = thousandsSeparator,
                TensSeparator = tensSeparator
            });
=======
            return ConvertToGematriaNumericString(number, new GematriaOptions(includeSeparators, thousandsSeparator, tensSeparator));
>>>>>>> 37c55515
        }

        /// <summary>
        /// Convert a number into its Gematria Numeric representation
        /// </summary>
        /// <param name="number">The non-negative number to evaluate</param>
        /// <param name="options">Gematria conversion options</param>
        /// <example>
        /// 8 ==> ח
        /// 15 ==> ט"ו
        /// 245 ==> רמ"ה
        /// 5,767 ==> ה'תשס"ז
        /// 1,024,999 ==> א'כד'תתרצ"ט
        /// </example>
        /// <remarks>
        /// Will evaluate each thousands-grouping separately, inserting separators if needed.
        /// A value of 15 will always be represented as ט"ו and 16 will be represented as ט"ז, following Jewish custom. 
        /// </remarks>
        /// <returns>Gemtria Numeric representation of given number</returns>
        public static string ConvertToGematriaNumericString(long number, GematriaOptions options)
        {
            if (number == 0)
            {
                return string.Empty;
            }

            if (number < 0)
            {
                throw new ArgumentException("Number is less than zero", nameof(number));
            }

            if (options== null)
            {
                throw new ArgumentException("Invalid options sent", nameof(options));
            }
            var originalNumber = number;

            // Separate number into groupings of thousands, each one to be evaluated separately
            var numberGroupings = new List<int>();
            while (number > 0)
            {
                int currentGrouping = Convert.ToInt32(number % 1000);
                numberGroupings.Add(currentGrouping);
                number -= currentGrouping;
                number /= 1000;
            }

            // Number groupings now have the smallest groupings (0-999) first, and the largest groupings last. 
            // Need to evaluate the groupings in reverse order so that the highest grouping goes first
            numberGroupings.Reverse();

            // Evaluate each grouping, appending its Gematria representation to the string. Add in separators if needed
            var str = new StringBuilder();
            foreach (int numberGrouping in numberGroupings)
            {
                if (str.Length > 0 && options.IncludeSeparators)
                {
                    str.Append(options.ThousandsSeparator);
                }
                var groupingStr = GetNumericString(numberGrouping);
                str.Append(groupingStr);
            }

            // If needed, add in final quotation separator between tens and singles letter
            if (options.IncludeSeparators)
            {
                // single char
                if (originalNumber < 10)
                {
                    // for single character we use the relevant separator - AFTER the character...
                    if (options.AddQuoteAfterSingleChar)
                    {
                        str.Append(options.ThousandsSeparator);
                    }
                    else
                    {
                        str.Append(options.TensSeparator);
                    }
                }
                // not a single char
                else if (originalNumber >= 10 )
                {
                    if (str.Length == 1)
                    {
                        // for specific cases (single char when separator is required), we use the relevant separator - AFTER the character...
                        if (options.AddQuoteAfterSingleChar)
                        {
                            str.Append(options.ThousandsSeparator);
                        }
                        else
                        {
                            str.Append(options.TensSeparator);
                        }
                    }
                    else if (str.Length > 1)
                    {
                        // add in a quotation separator between the second-to-last and last characters
                        str.Insert(str.Length - 1, options.TensSeparator);
                    }
                }
            }

            return str.ToString();
        }

        /// <summary>
        /// Gives the string representation of a number up between 1 and 999
        /// </summary>
        /// <param name="number"></param>
        /// <returns></returns>
        private static string GetNumericString(int number)
        {
            if (number < 1 || number > 999)
            {
                throw new ArgumentException("Number not between 1 and 999");
            }
            var dict = LookupFactory.GetDictionary(GematriaType.AbsoluteNoSofiyot);

            // Remove sofiyot letters to avoid dictionary collissions. These are never used in numeric strings
            var reverseDict = dict.ToDictionary(k => k.Value, v => v.Key); // create a dict looking up letter by value
            var valueList = dict.Select(x => x.Value).ToList(); // get list of all available values
            valueList.Sort();
            valueList.Reverse(); // get value list in reverse order - highest number first. Speeds up evaluations.

            StringBuilder str = new StringBuilder();
            while (number > 0)
            {
                // first handle special cases
                if (number == 15)
                {
                    str.Append("טו");
                    break;
                }
                if (number == 16)
                {
                    str.Append("טז");
                    break;
                }
                var nextValToUse = valueList.Where(x => x <= number).Max();
                str.Append(reverseDict[nextValToUse]);
                number = number - nextValToUse;
            }
            return str.ToString();
        }

        /// <summary>
        /// Strip separator characters (single and double-quotes, appostrophes) from a string
        /// </summary>
        /// <param name="str"></param>
        /// <param name="stripSpaces"></param>
        /// <returns></returns>
        public static string StripSeparatorCharacters(string str, bool stripSpaces = true)
        {
            string pattern = stripSpaces ? "[`'\" ]" : "[`'\"]";
            return Regex.Replace(str, pattern, "");
        }
    }
}<|MERGE_RESOLUTION|>--- conflicted
+++ resolved
@@ -171,15 +171,11 @@
         [Obsolete("Please use the other overload - ConvertToGematriaNumericString with GematriaOptions")]
         public static string ConvertToGematriaNumericString(long number, bool includeSeparators = true, char thousandsSeparator = '\'', char tensSeparator = '"')
         {
-<<<<<<< HEAD
             return ConvertToGematriaNumericString(number, new GematriaOptions(){ 
                 IncludeSeparators = includeSeparators,
                 ThousandsSeparator = thousandsSeparator,
                 TensSeparator = tensSeparator
             });
-=======
-            return ConvertToGematriaNumericString(number, new GematriaOptions(includeSeparators, thousandsSeparator, tensSeparator));
->>>>>>> 37c55515
         }
 
         /// <summary>
@@ -199,7 +195,7 @@
         /// A value of 15 will always be represented as ט"ו and 16 will be represented as ט"ז, following Jewish custom. 
         /// </remarks>
         /// <returns>Gemtria Numeric representation of given number</returns>
-        public static string ConvertToGematriaNumericString(long number, GematriaOptions options)
+        public static string ConvertToGematriaNumericString(long number, GematriaOptions options = null)
         {
             if (number == 0)
             {
@@ -211,10 +207,7 @@
                 throw new ArgumentException("Number is less than zero", nameof(number));
             }
 
-            if (options== null)
-            {
-                throw new ArgumentException("Invalid options sent", nameof(options));
-            }
+            options = options ?? new GematriaOptions();
             var originalNumber = number;
 
             // Separate number into groupings of thousands, each one to be evaluated separately
